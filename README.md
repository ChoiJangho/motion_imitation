# Motion Imitation

Further development (new features, bug fixes etc) happen in the master branch.
The 'paper' branch of this repository contains the original code accompanying the paper:

"Learning Agile Robotic Locomotion Skills by Imitating Animals",

by Xue Bin Peng et al. It provides a Gym environment for training a simulated quadruped robot to imitate various reference motions, and example training code for learning the policies.

[![Learning Agile Robotic Locomotion Skills by Imitating Animals](https://github.com/erwincoumans/motion_imitation/blob/master/motion_imitation/data/motion_imitation2.png)](https://www.youtube.com/watch?v=lKYh6uuCwRY&feature=youtu.be&hd=1 "Learning Agile Robotic Locomotion Skills by Imitating Animals")

Project page: https://xbpeng.github.io/projects/Robotic_Imitation/index.html

## Getting Started

- Install MPC extension (Optional) `python3 setup.py install --user`

Install dependencies:

- Install MPI: `sudo apt install libopenmpi-dev`
- Install requirements: `pip3 install -r requirements.txt`

and it should be good to go.

## Training Imitation Models

To train a policy, run the following command:

``python3 motion_imitation/run.py --mode train --motion_file motion_imitation/data/motions/dog_pace.txt --int_save_freq 10000000 --visualize``

- `--mode` can be either `train` or `test`.
- `--motion_file` specifies the reference motion that the robot is to imitate. `motion_imitation/data/motions/` contains different reference motion clips.
- `--int_save_freq` specifies the frequency for saving intermediate policies every n policy steps.
- `--visualize` enables visualization, and rendering can be disabled by removing the flag.
- the trained model and logs will be written to `output/`.

For parallel training with MPI run:

``mpiexec -n 8 python3 motion_imitation/run.py --mode train --motion_file motion_imitation/data/motions/dog_pace.txt --int_save_freq 10000000``

- `-n` is the number of parallel.

## Testing Imitation Models

To test a trained model, run the following command

``python3 motion_imitation/run.py --mode test --motion_file motion_imitation/data/motions/dog_pace.txt --model_file motion_imitation/data/policies/dog_pace.zip --visualize``

- `--model_file` specifies the `.zip` file that contains the trained model. Pretrained models are available in `motion_imitation/data/policies/`.


## Motion Capture Data

- `motion_imitation/data/motions/` contains different reference motion clips.
- `motion_imitation/data/policies/` contains pretrained models for the different reference motions.

For more information on the reference motion data format, see the [DeepMimic documentation](https://github.com/xbpeng/DeepMimic)

<<<<<<< HEAD
# Locomotion using Model Predictive Control

[![whole body MPC locomotion for real A1 robot and PyBullet](https://github.com/erwincoumans/motion_imitation/blob/master/motion_imitation/data/mpc_a1.png)](https://www.youtube.com/watch?v=NPvuap-SD78&hd=1 "whole body MPC locomotion for real A1 robot and PyBullet")


## Getting started with MPC and the environment
=======
## Getting started with MPC locomotion
>>>>>>> cde2d70a
To start, just clone the codebase, and install the dependencies using
```bash
pip install -r requirements.txt
```

Then, you can explore the environments by running:
```bash
python3 -m motion_imitation.examples.test_env_gui --robot_type=A1 --motor_control_mode=Position --on_rack=True
```

The three commandline flags are:

`robot_type`: choose between `A1` and `Laikago` for different robot.

`motor_control_mode`: choose between `Position` ,`Torque` for different motor control modes.

`on_rack`: whether to fix the robot's base on a rack. Setting `on_rack=True` is handy for debugging visualizing open-loop gaits.

## The gym interface
Additionally, the codebase can be directly installed as a pip package. Just run:
```bash
pip3 install motion_imitation --user
```

Then, you can directly invoke the default gym environment in Python:
```python
import gym
env = gym.make('motion_imitation:A1GymEnv-v1')
```

Note that the pybullet rendering is slightly different from Mujoco. To enable GUI rendering and visualize the training process, you can call:

```python
import gym
env = gym.make('motion_imitation:A1GymEnv-v1', render=True)
```

which will pop up the standard pybullet renderer.

And you can always call env.render(mode='rgb_array') to generate frames.

## Running MPC on the real A1 robot
Since the [SDK](https://github.com/unitreerobotics/unitree_legged_sdk) from Unitree is implemented in C++, we find the optimal way of robot interfacing to be via C++-python interface using pybind11.

### Step 1: Build and Test the robot interface

To start, build the python interface by running the following:
```bash
cd third_party/unitree_legged_sdk
mkdir build
cd build
cmake ..
make
```
Then copy the built `robot_interface.XXX.so` file to the main directory (where you can see this README.md file).

### Step 2: Setup correct permissions for non-sudo user
Since the Unitree SDK requires memory locking and high-priority process, which is not usually granted without sudo, add the following lines to `/etc/security/limits.conf`:

```
<username> soft memlock unlimited
<username> hard memlock unlimited
<username> soft nice eip
<username> hard nice eip
```

You may need to reboot the computer for the above changes to get into effect.

### Step 3: Test robot interface.

Test the python interfacing by running:
'sudo python3 -m motion_imitation.examples.test_robot_interface'

If the previous steps were completed correctly, the script should finish without throwing any errors.

Note that this code does *not* do anything on the actual robot.

## Running the Whole-body MPC controller

To see the whole-body MPC controller in sim, run:
```bash
python3 -m motion_imitation.examples.whole_body_controller_example
```

To see the whole-body MPC controller on the real robot, run:
```bash
sudo python3 -m motion_imitation.examples.whole_body_controller_robot_example
```

### Credits

This repo was developed at Google Robotics and is maintained by one of its members, Erwin Coumans.
The original Motion Imitation code was written by Jason Peng as part of an internship and student researcher at Google Robotics.
Some MPC parts for A1 and running on real A1 are written by Yuxiang Yang, a former resident researcher at Google Robotics.

---

*Disclaimer: This is not an official Google product.*
<|MERGE_RESOLUTION|>--- conflicted
+++ resolved
@@ -56,16 +56,11 @@
 
 For more information on the reference motion data format, see the [DeepMimic documentation](https://github.com/xbpeng/DeepMimic)
 
-<<<<<<< HEAD
 # Locomotion using Model Predictive Control
 
 [![whole body MPC locomotion for real A1 robot and PyBullet](https://github.com/erwincoumans/motion_imitation/blob/master/motion_imitation/data/mpc_a1.png)](https://www.youtube.com/watch?v=NPvuap-SD78&hd=1 "whole body MPC locomotion for real A1 robot and PyBullet")
 
-
 ## Getting started with MPC and the environment
-=======
-## Getting started with MPC locomotion
->>>>>>> cde2d70a
 To start, just clone the codebase, and install the dependencies using
 ```bash
 pip install -r requirements.txt
